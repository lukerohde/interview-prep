import os
import json
from openai import OpenAI
from typing import List, Dict
from django.conf import settings
import re
       

def call_openai(system_prompt: str, user_prompt: str) -> str:
    """
    Sends a system prompt and user prompt to OpenAI and returns the response.
    
    Parameters:
        system_prompt (str): The system-level instructions for the AI.
        user_prompt (str): The user's input or query.
    
    Returns:
        str: The response from OpenAI.
    
    Raises:
        Exception: If called during tests without being mocked.
    """
    
    # In test environment, this function must be mocked.  Playing it safe. 
    if getattr(settings, 'TESTING', False):
        raise Exception("THIS SHOULD BE MOCKED IN TESTS")
    
    client = OpenAI(api_key=os.getenv('OPENAI_API_KEY'))
    response = client.chat.completions.create(
        model="gpt-4o-mini",
        messages=[
            {"role": "system", "content": system_prompt},
            {"role": "user", "content": user_prompt}
        ]
    )
    return response.choices[0].message.content

<<<<<<< HEAD
=======
def generate_interview_questions(job_description: str, resume: str, existing_questions: List[Dict] = None) -> List[Dict]:
    """
    Generate interview questions based on the job description and resume.
    
    Parameters:
        job_description (str): The job description text
        resume (str): The resume text
        existing_questions (List[Dict]): List of existing questions to avoid duplicates
        
    Returns:
        List[Dict]: List of generated questions with their categories and suggested answers
    """
    system_prompt = """
    You are an expert interviewer tasked with generating relevant interview questions. 
    Create a diverse set of interview questions that cover:
    1. Standard HR questions
    2. Cultural fit questions
    3. Ways of working questions
    4. Resume-specific questions (including gaps and mismatches)
    5. Technical questions to validate skills
    
    For each non-technical question, provide:
    - The question text
    - The category it belongs to
    - A suggested approach or key points for answering (in STAR format where applicable), given the user's resume and job description

    A good format for your suggested answer looks like this.  
    `Provide an experience (Situation) related to team culture that needed improvement (Task), present your activities (Action), and show how these led to improved team dynamics (Result).`

    For each technical question, provide:
    - The question text based on technical requirements of the job
    - The category it belongs to: techinical
    - A clear and concise explanation

    Ensure questions are specific to the job and candidate's background.
    Format the response as a JSON array of objects with 'question', 'category', and 'suggested_answer' keys.
    """
    
    existing_questions_text = "\n\nExisting questions to avoid:\n" + \
        json.dumps([q['question'] for q in (existing_questions or [])]) if existing_questions else ""
    
    user_prompt = f"""
    Job Description:
    {job_description}
    
    Resume:
    {resume}
    {existing_questions_text}
    
    As a professional interviewer, generate a set of unique interview questions based on this information.
    """
    
    response = call_openai(system_prompt, user_prompt)
    data = extract_json(response)
    return data

>>>>>>> 9a37461d
def extract_json(text: str) -> List[Dict]:
    """
    Extract JSON from a string that might contain markdown code blocks.
    The JSON could be directly in the string or within ```json blocks.
    
    Parameters:
        text (str): The text containing JSON data
        
    Returns:
        List[Dict]: Parsed JSON data or empty list if no valid JSON found
    """
    # First try to parse the entire response as JSON
    try:
        return json.loads(text)
    except json.JSONDecodeError:
        pass
    
    # Look for JSON in code blocks
    # Match content between ```json and ``` or between ``` and ``` if it looks like JSON
    json_block_pattern = r'```(?:json)?\s*([\s\S]*?)\s*```'
    matches = re.finditer(json_block_pattern, text)
    
    for match in matches:
        try:
            json_str = match.group(1).strip()
            return json.loads(json_str)
        except json.JSONDecodeError:
            continue
    
    # If we still haven't found valid JSON, try to find anything between square brackets
    # that might be a JSON array
    array_pattern = r'\[\s*{[\s\S]*?}\s*\]'
    matches = re.finditer(array_pattern, text)
    
    for match in matches:
        try:
            return json.loads(match.group(0))
        except json.JSONDecodeError:
            continue
    
    return []<|MERGE_RESOLUTION|>--- conflicted
+++ resolved
@@ -35,65 +35,6 @@
     )
     return response.choices[0].message.content
 
-<<<<<<< HEAD
-=======
-def generate_interview_questions(job_description: str, resume: str, existing_questions: List[Dict] = None) -> List[Dict]:
-    """
-    Generate interview questions based on the job description and resume.
-    
-    Parameters:
-        job_description (str): The job description text
-        resume (str): The resume text
-        existing_questions (List[Dict]): List of existing questions to avoid duplicates
-        
-    Returns:
-        List[Dict]: List of generated questions with their categories and suggested answers
-    """
-    system_prompt = """
-    You are an expert interviewer tasked with generating relevant interview questions. 
-    Create a diverse set of interview questions that cover:
-    1. Standard HR questions
-    2. Cultural fit questions
-    3. Ways of working questions
-    4. Resume-specific questions (including gaps and mismatches)
-    5. Technical questions to validate skills
-    
-    For each non-technical question, provide:
-    - The question text
-    - The category it belongs to
-    - A suggested approach or key points for answering (in STAR format where applicable), given the user's resume and job description
-
-    A good format for your suggested answer looks like this.  
-    `Provide an experience (Situation) related to team culture that needed improvement (Task), present your activities (Action), and show how these led to improved team dynamics (Result).`
-
-    For each technical question, provide:
-    - The question text based on technical requirements of the job
-    - The category it belongs to: techinical
-    - A clear and concise explanation
-
-    Ensure questions are specific to the job and candidate's background.
-    Format the response as a JSON array of objects with 'question', 'category', and 'suggested_answer' keys.
-    """
-    
-    existing_questions_text = "\n\nExisting questions to avoid:\n" + \
-        json.dumps([q['question'] for q in (existing_questions or [])]) if existing_questions else ""
-    
-    user_prompt = f"""
-    Job Description:
-    {job_description}
-    
-    Resume:
-    {resume}
-    {existing_questions_text}
-    
-    As a professional interviewer, generate a set of unique interview questions based on this information.
-    """
-    
-    response = call_openai(system_prompt, user_prompt)
-    data = extract_json(response)
-    return data
-
->>>>>>> 9a37461d
 def extract_json(text: str) -> List[Dict]:
     """
     Extract JSON from a string that might contain markdown code blocks.
